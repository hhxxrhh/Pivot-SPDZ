--- conflicted
+++ resolved
@@ -5,12 +5,9 @@
 #include "Tools/sha1.h"
 #include "Tools/aes.h"
 #include "Tools/avx_memcpy.h"
-<<<<<<< HEAD
 #include "Networking/data.h"
 
 #include <mpir.h>
-=======
->>>>>>> 881b4403
 
 #define USE_AES
 
@@ -73,6 +70,9 @@
    // Set seed from dev/random
    void ReSeed();
 
+   // Agree securely on seed
+   void SeedGlobally(Player& P);
+
    // Set seed from array
    void SetSeed(const unsigned char*);
    void SetSeed(PRNG& G);
@@ -100,14 +100,7 @@
    void get_octetStream(octetStream& ans,int len);
    void get_octets(octet* ans, int len);
    template <int L>
-<<<<<<< HEAD
    void get_octets(octet* ans);
-=======
-   void get_octets_(octet* ans);
-
-   template <class T>
-   T get();
->>>>>>> 881b4403
 
    const octet* get_seed() const
      { return seed; }
@@ -126,7 +119,14 @@
   }
 };
 
-<<<<<<< HEAD
+class GlobalPRNG : public PRNG
+{
+public:
+  GlobalPRNG(Player& P)
+  {
+    SeedGlobally(P);
+  }
+};
 
 inline unsigned char PRNG::get_uchar()
 {
@@ -165,22 +165,10 @@
 
 template<int L>
 inline void PRNG::get_octets(octet* ans)
-=======
-template <class T>
-T PRNG::get()
-{
-   T res;
-   res.randomize(*this);
-   return res;
-}
-
-template<int L>
-inline void PRNG::get_octets_(octet* ans)
->>>>>>> 881b4403
 {
    if (L < RAND_SIZE - cnt)
    {
-     avx_memcpy(ans, random + cnt, L);
+     avx_memcpy<L>(ans, random + cnt);
      cnt += L;
    }
    else
