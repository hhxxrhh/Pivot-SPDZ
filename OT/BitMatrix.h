/*
 * BitMatrix.h
 *
 */

#ifndef OT_BITMATRIX_H_
#define OT_BITMATRIX_H_

#include <vector>
#include <emmintrin.h>
#include <immintrin.h>

#include "BitVector.h"
#include "Tools/random.h"
#include "Tools/MMO.h"
#include "Math/gf2nlong.h"

using namespace std;

union square128 {
    typedef int128 RowType;

    const static int N_ROWS = 128;
    const static int N_COLUMNS = 128;
    const static int N_ROW_BYTES = 128 / 8;

    static size_t size() { return N_ROWS * sizeof(__m128i); }

#ifdef __AVX2__
    __m256i doublerows[64];
#endif
    __m128i rows[128];
    octet bytes[128][16];
    int16_t doublebytes[128][8];
    int32_t words[128][4];

    bool get_bit(int x, int y)
    { return (bytes[x][y/8] >> (y % 8)) & 1; }

    void set_zero();

    square128& operator^=(square128& other);
    square128& operator^=(const __m128i* other);
    square128& operator^=(BitVector& other);
    bool operator==(square128& other);

    template <class T>
    square128& add(square128& other);
    template <class T>
    square128& sub(square128& other);
    template <class T>
    square128& rsub(square128& other);
    template <class T>
    square128& sub(const __m128i* other);
    template <class T>
    square128& sub(const void* other) { return sub<T>((__m128i*)other); }

    void randomize(PRNG& G);
    template <class T>
    void randomize(int row, PRNG& G);
    template <class T>
    void conditional_add(BitVector& conditions, square128& other, int offset);
    void transpose();
    template <class T>
    void hash_row_wise(MMO& mmo, square128& input);
    template <class T>
    void to(T& result);

    void check_transpose(square128& dual, int i, int k);
    void check_transpose(square128& dual);
    void print(int i, int k);
    void print();
    void print_octets();
    void print_doublerows();

    // Pack and unpack in native format
    //   i.e. Dont care about conversion to human readable form
    void pack(octetStream& o) const;
    void unpack(octetStream& o);
};

// allocator to counter GCC bug
template <typename _Tp, int ALIGN>
class aligned_allocator : public std::allocator<_Tp>
{
public:
    typedef size_t     size_type;
    typedef ptrdiff_t  difference_type;
    typedef _Tp*       pointer;
    typedef const _Tp* const_pointer;
    typedef _Tp&       reference;
    typedef const _Tp& const_reference;
    typedef _Tp        value_type;

    template<typename _Tp1>
    struct rebind
    { typedef aligned_allocator<_Tp1, ALIGN> other; };

    _Tp*
    allocate(size_t __n, const void* = 0)
    {
        if (__n > this->max_size())
            std::__throw_bad_alloc();

        _Tp* res = 0;
        int err = posix_memalign((void**)&res, ALIGN, __n * sizeof(_Tp));
        if (err != 0 or res == 0)
            std::__throw_bad_alloc();
        return res;
    }

    void
    deallocate(pointer __p, size_type)
    {
        free(__p);
    }
};

template <class U>
class Slice;

template <class U>
class Matrix
{
public:
    typedef U PartType;

    vector< U, aligned_allocator<U, 32> > squares;

<<<<<<< HEAD
    __m128i operator[](int i) { return squares[i / 128].rows[i % 128]; }

    template <class T>
    BitMatrix& add(BitMatrix& other);
    template <class T>
    BitMatrix& sub(BitMatrix& other);
    template <class T>
    BitMatrix& rsub(BitMatrixSlice& other);
    template <class T>
    BitMatrix& sub(BitVector& other);
    bool operator==(BitMatrix& other);
    bool operator!=(BitMatrix& other);
=======
    void resize_vertical(int length) { squares.resize(DIV_CEIL(length, U::N_ROWS)); }

    template <class V>
    Matrix<U>& operator=(const Matrix<V>& other);

    bool operator==(Matrix<U>& other);
    bool operator!=(Matrix<U>& other);
>>>>>>> 881b4403

    void randomize(PRNG& G);
    void randomize(int row, PRNG& G);
    void print_side_by_side(Matrix<U>& other);
    void print_conditional(BitVector& conditions);

    // Pack and unpack in native format
    //   i.e. Dont care about conversion to human readable form
    void pack(octetStream& o) const;
    void unpack(octetStream& o);

    void to(vector<BitVector>& output);
};

class BitMatrix : public Matrix<square128>
{
public:
    BitMatrix() {}
    BitMatrix(int length);

    void resize(int length);
    int size();

    void transpose();
    void check_transpose(BitMatrix& dual);
};

template <class U>
class Slice
{
    friend U;

    U& bm;
    size_t start, end;

public:
    Slice(U& bm, size_t start, size_t size);

    template <class T>
    Slice<U>& rsub(Slice<U>& other);
    template <class T>
    Slice<U>& sub(BitVector& other, int repeat = 1);

    template <class T>
    void randomize(int row, PRNG& G);
    template <class T>
    void conditional_add(BitVector& conditions, U& other, bool useOffset = false);
    void transpose();

    template <class T>
    void print();

    // Pack and unpack in native format
    //   i.e. Dont care about conversion to human readable form
    void pack(octetStream& o) const;
    void unpack(octetStream& o);
};

typedef Slice<BitMatrix> BitMatrixSlice;

#endif /* OT_BITMATRIX_H_ */<|MERGE_RESOLUTION|>--- conflicted
+++ resolved
@@ -21,6 +21,7 @@
     typedef int128 RowType;
 
     const static int N_ROWS = 128;
+    const static int N_ROWS_ALLOCATED = 128;
     const static int N_COLUMNS = 128;
     const static int N_ROW_BYTES = 128 / 8;
 
@@ -127,20 +128,6 @@
 
     vector< U, aligned_allocator<U, 32> > squares;
 
-<<<<<<< HEAD
-    __m128i operator[](int i) { return squares[i / 128].rows[i % 128]; }
-
-    template <class T>
-    BitMatrix& add(BitMatrix& other);
-    template <class T>
-    BitMatrix& sub(BitMatrix& other);
-    template <class T>
-    BitMatrix& rsub(BitMatrixSlice& other);
-    template <class T>
-    BitMatrix& sub(BitVector& other);
-    bool operator==(BitMatrix& other);
-    bool operator!=(BitMatrix& other);
-=======
     void resize_vertical(int length) { squares.resize(DIV_CEIL(length, U::N_ROWS)); }
 
     template <class V>
@@ -148,7 +135,6 @@
 
     bool operator==(Matrix<U>& other);
     bool operator!=(Matrix<U>& other);
->>>>>>> 881b4403
 
     void randomize(PRNG& G);
     void randomize(int row, PRNG& G);
@@ -169,6 +155,8 @@
     BitMatrix() {}
     BitMatrix(int length);
 
+    __m128i operator[](int i) { return squares[i / 128].rows[i % 128]; }
+
     void resize(int length);
     int size();
 
