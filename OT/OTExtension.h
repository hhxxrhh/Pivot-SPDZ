--- conflicted
+++ resolved
@@ -43,14 +43,6 @@
         : baseReceiverInput(baseReceiverInput), passive_only(passive), nbaseOTs(nbaseOTs),
           baseLength(baseLength), nloops(nloops), nsubloops(nsubloops), ot_role(role), player(player)
     {
-<<<<<<< HEAD
-        init(baseSenderInput, baseReceiverOutput);
-    }
-
-    void init(vector< vector<BitVector> >& baseSenderInput,
-            vector<BitVector>& baseReceiverOutput)
-    {
-=======
         init(baseReceiverInput, baseSenderInput, baseReceiverOutput);
     }
 
@@ -60,10 +52,15 @@
     {
         nbaseOTs = baseReceiverInput.size();
         this->baseReceiverInput = baseReceiverInput;
+        init(baseSenderInput, baseReceiverOutput);
+    }
+
+    void init(const vector< vector<BitVector> >& baseSenderInput,
+            const vector<BitVector>& baseReceiverOutput)
+    {
         if (baseSenderInput.size() != baseReceiverOutput.size())
             throw runtime_error("mismatch in number of base OTs");
         assert(baseReceiverInput.size() == baseSenderInput.size());
->>>>>>> 881b4403
         G_sender.resize(nbaseOTs, vector<PRNG>(2));
         G_receiver.resize(nbaseOTs);
 
@@ -77,6 +74,8 @@
 
             if (ot_role & RECEIVER)
             {
+                if (baseSenderInput[i][0].get_int128(0) == baseSenderInput[i][1].get_int128(0))
+                    throw runtime_error("base sender outputs are the same");
                 G_sender[i][0].SetSeed(baseSenderInput[i][0].get_ptr());
                 G_sender[i][1].SetSeed(baseSenderInput[i][1].get_ptr());
             }
@@ -124,6 +123,8 @@
     virtual octet* get_receiver_output(int i);
     virtual octet* get_sender_output(int choice, int i);
 
+    void set_role(OT_ROLE role) { ot_role = role; }
+
 protected:
     bool passive_only;
     int nbaseOTs, baseLength, nloops, nsubloops;
